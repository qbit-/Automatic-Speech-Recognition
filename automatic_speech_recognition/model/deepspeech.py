import os
import sys

import numpy as np
import tensorflow as tf
from tensorflow import keras
from tensorflow.keras import layers
from automatic_speech_recognition.utils import load_graph_from_gfile
from collections import OrderedDict
import logging

logger = tf.get_logger()
logger.setLevel(logging.WARNING)

try:
    from tensorflow.keras.mixed_precision import experimental as mixed_precision
except ImportError:
    pass


def get_deepspeech(input_dim, output_dim, context=9, units=2048,
                   dropouts=(0.05, 0.05, 0.05, 0, 0.05),
                   tflite_version: bool = False,
                   use_mixed_precision=False,
                   random_state=1) -> keras.Model:
    """
    The `get_deepspeech` returns the graph definition of the DeepSpeech
    model. Default parameters are overwritten only where it is needed.

    Reference:
    "Deep Speech: Scaling up end-to-end speech recognition."
    (https://arxiv.org/abs/1412.5567)
    """
    if use_mixed_precision:
        policy = mixed_precision.Policy('mixed_float16')
        mixed_precision.set_policy(policy)

    if dropouts[3] != 0:
        logger.warning("Mozilla DeepSpeech doesn't use dropout "
                       "after LSTM(dropouts[3]). Be careful!")
    np.random.seed(random_state)
    tf.random.set_seed(random_state)

    max_seq_length = None
    if tflite_version:
        max_seq_length = 3

    with tf.device('/gpu:0'):
        input_tensor = layers.Input([max_seq_length, input_dim], name='X')

        # Add 4th dimension [batch, time, frequency, channel]
        x = layers.Lambda(keras.backend.expand_dims,
                          arguments=dict(axis=3))(input_tensor)
        # Fill zeros around time dimension
        x = layers.ZeroPadding2D(padding=(context, 0))(x)
        # Convolve signal in time dim
        receptive_field = (2 * context + 1, input_dim)
        x = layers.Conv2D(filters=units, kernel_size=receptive_field)(x)
        # Squeeze into 3rd dim array
        x = layers.Lambda(keras.backend.squeeze, arguments=dict(axis=2))(x)

        x = layers.ReLU()(x)
        x = layers.Dropout(rate=dropouts[0])(x)

        x = layers.TimeDistributed(
            layers.Dense(units), name='dense_2')(x)
        x = layers.ReLU(max_value=20)(x)
        x = layers.Dropout(rate=dropouts[1])(x)

        x = layers.TimeDistributed(
            layers.Dense(units), name='dense_3')(x)
        x = layers.ReLU(max_value=20)(x)
        x = layers.Dropout(rate=dropouts[2])(x)

        x = layers.LSTM(units, return_sequences=True,
                        name='lstm_1', unroll=tflite_version)(x)
        x = layers.Dropout(rate=dropouts[3])(x)

        x = layers.TimeDistributed(
            layers.Dense(units), name='dense_4')(x)
        x = layers.ReLU(max_value=20)(x)
        x = layers.Dropout(rate=dropouts[4])(x)

<<<<<<< HEAD
        x = layers.TimeDistributed(
            layers.Dense(output_dim), name='dense_5')(x)
=======
        if tflite_version:
            # mask parts of the input to preserve information
            # about actual (non-padded) sequence length
            x = layers.TimeDistributed(
                layers.Dense(output_dim), name='dense_5')(x)
        else:
            x = layers.TimeDistributed(
                layers.Dense(output_dim), name='dense_5')(x, mask=tf.reduce_any(input_tensor != 0.0, axis=-1))
>>>>>>> 38dc0831

        model = keras.Model(input_tensor, x, name='DeepSpeech')

    if use_mixed_precision:  # revert policy
        policy = mixed_precision.Policy('float32')
        mixed_precision.set_policy(policy)

    return model


def reformat_deepspeech_lstm(W, b):
    """
    Deepspeech lstm weights are 2 tensors: stacked weights and biases respectively. This function cuts those
    tensors to fit keras weight format.
    :param W: Weights of deepspeech lstm tensor
    :param b: biases of deepspeech lstm tensor
    :return: (W_x, W_h, b)
    """
    w_i, w_f, w_C, w_o = np.split(W, 4, axis=1)
    w_xi = w_i[:2048]
    w_hi = w_i[2048:]
    w_xf = w_f[:2048]
    w_hf = w_f[2048:]
    w_xC = w_C[:2048]
    w_hC = w_C[2048:]
    w_xo = w_o[:2048]
    w_ho = w_o[2048:]

    b_i, b_f, b_C, b_o = np.split(b, 4, axis=0)
    W_x = np.hstack((w_xi, w_xC, w_xf, w_xo))
    W_h = np.hstack((w_hi, w_hC, w_hf, w_ho))
    b = np.hstack((b_i, b_C, b_f, b_o))
    return W_x, W_h, b


def load_mozilla_deepspeech(path="./data/output_graph.pb", tflite_version=False,
                           use_mixed_precision=False):
    loaded_tensors, loaded_graph = load_graph_from_gfile(path)
    loaded_weights = []
    for key in loaded_tensors.keys():
        # check if tensor really represents a weight tensor
        if loaded_tensors[key].size > 10 and 'Const' not in key:
            print(
                f'Found weight tensor {key} with '
                f'shape {loaded_tensors[key].shape}')
            loaded_weights.append(loaded_tensors[key])

    # Fix differences in stored weights between mozilla deepspeech and keras
    W_x, W_h, b = reformat_deepspeech_lstm(loaded_weights[6], loaded_weights[7])
    loaded_weights[1] = loaded_weights[1].reshape((19, 26, 1, 2048))

    keras_weights = [
        loaded_weights[1], loaded_weights[0],  # Dense 1
        loaded_weights[3], loaded_weights[2],  # Dense 2
        loaded_weights[5], loaded_weights[4],  # Dense 3
        W_x, W_h, b,  # LSTM
        loaded_weights[9], loaded_weights[8],  # Dense 4
        loaded_weights[11], loaded_weights[10]  # Dense 5
    ]
    print("Shapes of weights prepared to be loaded into keras model")
    print([w.shape for w in keras_weights])

    # Deepspeech specs are taken from Mozilla Deepspeech
    model = get_deepspeech(input_dim=26,
                           output_dim=29,
                           context=9,
                           units=2048,
                           dropouts=(0, 0, 0, 0, 0),
                           tflite_version=tflite_version,
                           use_mixed_precision=use_mixed_precision)
    model.set_weights(keras_weights)
    return model<|MERGE_RESOLUTION|>--- conflicted
+++ resolved
@@ -81,19 +81,8 @@
         x = layers.ReLU(max_value=20)(x)
         x = layers.Dropout(rate=dropouts[4])(x)
 
-<<<<<<< HEAD
         x = layers.TimeDistributed(
             layers.Dense(output_dim), name='dense_5')(x)
-=======
-        if tflite_version:
-            # mask parts of the input to preserve information
-            # about actual (non-padded) sequence length
-            x = layers.TimeDistributed(
-                layers.Dense(output_dim), name='dense_5')(x)
-        else:
-            x = layers.TimeDistributed(
-                layers.Dense(output_dim), name='dense_5')(x, mask=tf.reduce_any(input_tensor != 0.0, axis=-1))
->>>>>>> 38dc0831
 
         model = keras.Model(input_tensor, x, name='DeepSpeech')
 
