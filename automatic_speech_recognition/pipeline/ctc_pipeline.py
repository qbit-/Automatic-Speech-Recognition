--- conflicted
+++ resolved
@@ -124,18 +124,10 @@
 
         def preprocess(get_batch):
             def get_prep_batch(index: int):
-<<<<<<< HEAD
-                if index not in cache:
-                    batch = get_batch(index)
-                    preprocessed = self.preprocess(
-                        batch, is_extracted, augmentation)
-                    cache[index] = preprocessed
-                return cache[index]
-=======
                 batch = get_batch(index)
-                preprocessed = self.preprocess(batch, is_extracted, augmentation)
+                preprocessed = self.preprocess(
+                    batch, is_extracted, augmentation)
                 return preprocessed
->>>>>>> 38dc0831
 
             return get_prep_batch
 
@@ -176,37 +168,24 @@
     def get_loss(self) -> Callable:
         """ The CTC loss using TensorFlow's `ctc_loss`. """
         def ctc_loss(labels, logits, label_lengths, logit_lengths):
-            return tf.nn.ctc_loss(labels, 
-                                  logits, 
-                                  label_lengths, 
-                                  logit_lengths, 
-                                  logits_time_major=False, 
+            return tf.nn.ctc_loss(labels,
+                                  logits,
+                                  label_lengths,
+                                  logit_lengths,
+                                  logits_time_major=False,
                                   blank_index=self.alphabet.blank_token)
         wrapped_ctc = tf.function(ctc_loss, input_signature=(
             tf.TensorSpec(shape=[None, None], dtype=tf.int32),
-            tf.TensorSpec(shape=[None, None, self.alphabet.size], dtype=tf.float32),
+            tf.TensorSpec(
+                shape=[None, None, self.alphabet.size], dtype=tf.float32),
             tf.TensorSpec(shape=[None], dtype=tf.int32),
             tf.TensorSpec(shape=[None], dtype=tf.int32)
         ))
-        
+
         def mean_ctc_loss(labels, logits):
-<<<<<<< HEAD
-
             return tf.reduce_mean(
-                tf.nn.ctc_loss(
-                    tf.cast(labels, tf.int32),
-                    tf.cast(logits, tf.float32),
-                    tf.cast(self.label_lengths, dtype=tf.int32),
-                    tf.cast(self.feature_lengths, dtype=tf.int32),
-                    logits_time_major=False,
-                    blank_index=self.alphabet.blank_token), axis=0)
-=======
-            label_lengths = tf.math.count_nonzero(labels != self.alphabet.blank_token, axis=1)
-            logit_lengths = tf.math.count_nonzero(logits._keras_mask, axis=1)
-            return tf.reduce_mean(wrapped_ctc(tf.cast(labels, tf.int32), 
-                                              tf.cast(logits, tf.float32), 
-                                              tf.cast(label_lengths, tf.int32),
-                                              tf.cast(logit_lengths, tf.int32)))
->>>>>>> 38dc0831
-
+                wrapped_ctc(tf.cast(labels, tf.int32),
+                            tf.cast(logits, tf.float32),
+                            tf.cast(self.label_lengths, tf.int32),
+                            tf.cast(self.feature_lengths, tf.int32)))
         return mean_ctc_loss